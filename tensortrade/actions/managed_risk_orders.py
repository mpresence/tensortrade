# Copyright 2019 The TensorTrade Authors.
#
# Licensed under the Apache License, Version 2.0 (the "License");
# you may not use this file except in compliance with the License.
# You may obtain a copy of the License at
#
#     http://www.apache.org/licenses/LICENSE-2.0
#
# Unless required by applicable law or agreed to in writing, software
# distributed under the License is distributed on an "AS IS" BASIS,
# WITHOUT WARRANTIES OR CONDITIONS OF ANY KIND, either express or implied.
# See the License for the specific language governing permissions and
# limitations under the License

import tensortrade.orders.create as create

from typing import Union, List, Tuple
from itertools import product
from gym.spaces import Discrete

from tensortrade.actions import ActionScheme
from tensortrade.trades import TradeSide, TradeType
from tensortrade.orders import Order, OrderListener, risk_managed_order
from tensortrade.instruments import USD, BTC


class ManagedRiskOrders(ActionScheme):
    """A discrete action scheme that determines actions based on managing risk,
       through setting a follow-up stop loss and take profit on every order.
    """

    def __init__(self,
                 stop_loss_percentages: Union[List[float], float] = [0.02, 0.04, 0.06],
                 take_profit_percentages: Union[List[float], float] = [0.01, 0.02, 0.03],
                 trade_sizes: Union[List[float], int] = 10,
                 trade_type: TradeType = TradeType.MARKET,
                 ttl_in_seconds: int = None,
                 ttl_in_steps: int = None,
                 order_listener: OrderListener = None):
        """
        Arguments:
            pairs: A list of trading pairs to select from when submitting an order.
            (e.g. TradingPair(BTC, USD), TradingPair(ETH, BTC), etc.)
            stop_loss_percentages: A list of possible stop loss percentages for each order.
            take_profit_percentages: A list of possible take profit percentages for each order.
            trade_sizes: A list of trade sizes to select from when submitting an order.
            (e.g. '[1, 1/3]' = 100% or 33% of balance is tradable. '4' = 25%, 50%, 75%, or 100% of balance is tradable.)
            order_listener (optional): An optional listener for order events executed by this action scheme.
        """
        self.stop_loss_percentages = self.default('stop_loss_percentages', stop_loss_percentages)
        self.take_profit_percentages = self.default(
            'take_profit_percentages', take_profit_percentages)
        self.trade_sizes = self.default('trade_sizes', trade_sizes)
        self.trade_type = self.default('trade_type', trade_type)
        self.ttl_in_seconds = self.default('ttl_in_seconds', ttl_in_seconds)
        self.ttl_in_steps = self.default('ttl_in_steps', ttl_in_steps)
        self._order_listener = self.default('order_listener', order_listener)

        generator = product(self.stop_loss_percentages,
                            self.take_profit_percentages,
                            self.trade_sizes,
                            [TradeSide.BUY, TradeSide.SELL])
        self.actions = list(generator)

    @property
    def action_space(self) -> Discrete:
        """The discrete action space produced by the action scheme."""
        return Discrete(len(self.actions))

    @property
    def stop_loss_percentages(self) -> List[float]:
        """A list of order percentage losses to select a stop loss from when submitting an order.
        (e.g. 0.01 = sell if price drops 1%, 0.15 = 15%, etc.)
        """
        return self._stop_loss_percentages

    @stop_loss_percentages.setter
    def stop_loss_percentages(self, stop_loss_percentages: Union[List[float], float]):
        self._stop_loss_percentages = stop_loss_percentages if isinstance(
            stop_loss_percentages, list) else [stop_loss_percentages]

    @property
    def take_profit_percentages(self) -> List[float]:
        """A list of order percentage gains to select a take profit from when submitting an order.
        (e.g. 0.01 = sell if price rises 1%, 0.15 = 15%, etc.)
        """
        return self._take_profit_percentages

    @take_profit_percentages.setter
    def take_profit_percentages(self, take_profit_percentages: Union[List[float], float]):
        self._take_profit_percentages = take_profit_percentages if isinstance(
            take_profit_percentages, list) else [take_profit_percentages]

    @property
    def trade_sizes(self) -> List[float]:
        """A list of trade sizes to select from when submitting an order.
        (e.g. '[1, 1/3]' = 100% or 33% of balance is tradable. '4' = 25%, 50%, 75%, or 100% of balance is tradable.)
        """
        return self._trade_sizes

    @trade_sizes.setter
    def trade_sizes(self, trade_sizes: Union[List[float], int]):
        self._trade_sizes = trade_sizes if isinstance(trade_sizes, list) else [
            (x + 1) / trade_sizes for x in range(trade_sizes)]

    def get_order(self, action: int, portfolio: 'Portfolio') -> Order:
        if action == 0:
            return None

<<<<<<< HEAD
        ((exchange, pair), (stop_loss, take_profit, size)) = self.actions[action]

        base_instrument = pair.base if self._trade_side == TradeSide.BUY else pair.quote
        base_wallet = portfolio.get_wallet(exchange.id, instrument=base_instrument)
=======
        ((exchange, pair), (stop_loss, take_profit, size, side)) = self.actions[action]
>>>>>>> ced5d89d

        price = exchange.quote_price(pair)

        wallet_instrument = pair.base if side == TradeSide.BUY else pair.quote
        wallet = portfolio.get_wallet(exchange.id, instrument=wallet_instrument)

        size = (wallet.balance.size * size)
        size = min(wallet.balance.size, size)

        if size < 10 ** -pair.base.precision:
            return None

        params = {
            'step': exchange.clock.step,
            'side': side,
            'pair': pair,
            'price': price,
            'size': size,
            'down_percent': stop_loss,
            'up_percent': take_profit,
            'portfolio': portfolio,
            'trade_type': self.trade_type,
            'ttl_in_seconds': self.ttl_in_seconds,
            'ttl_in_steps': self.ttl_in_steps,
        }

        order = risk_managed_order(**params)

        if self._order_listener is not None:
            order.attach(self._order_listener)

        return order

    def reset(self):
        pass<|MERGE_RESOLUTION|>--- conflicted
+++ resolved
@@ -21,7 +21,6 @@
 from tensortrade.actions import ActionScheme
 from tensortrade.trades import TradeSide, TradeType
 from tensortrade.orders import Order, OrderListener, risk_managed_order
-from tensortrade.instruments import USD, BTC
 
 
 class ManagedRiskOrders(ActionScheme):
@@ -107,14 +106,7 @@
         if action == 0:
             return None
 
-<<<<<<< HEAD
-        ((exchange, pair), (stop_loss, take_profit, size)) = self.actions[action]
-
-        base_instrument = pair.base if self._trade_side == TradeSide.BUY else pair.quote
-        base_wallet = portfolio.get_wallet(exchange.id, instrument=base_instrument)
-=======
         ((exchange, pair), (stop_loss, take_profit, size, side)) = self.actions[action]
->>>>>>> ced5d89d
 
         price = exchange.quote_price(pair)
 
