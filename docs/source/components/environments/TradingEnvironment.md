--- conflicted
+++ resolved
@@ -94,21 +94,4 @@
 - `render`
   - This sends an output of what's occuring in the gym enviornment for the user to keep track of.
 
-<<<<<<< HEAD
-Almost 100% of the private functions belong in the step function.
-
-<!-- ## Use Cases
-
-**Use Case #1**
-
-```py
-print("Hello World")
-```
-
-**Use Case #2**
-
-```py
-print("Hello World")
-``` -->
-=======
->>>>>>> e3f94484
+Almost 100% of the private functions belong in the step function.